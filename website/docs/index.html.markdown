--- conflicted
+++ resolved
@@ -188,12 +188,8 @@
 
 ### Example `auth_login` Usage
 With the `userpass` backend:
-<<<<<<< HEAD
-
-```hcl-terraform
-=======
+
 ```hcl
->>>>>>> ddae8d60
 variable login_username {}
 variable login_password {}
 
@@ -207,15 +203,10 @@
   }
 }
 ```
-<<<<<<< HEAD
 
 Or, using `approle`:
 
-```hcl-terraform
-=======
-Or, using approle:
 ```hcl
->>>>>>> ddae8d60
 variable login_approle_role_id {}
 variable login_approle_secret_id {}
 
