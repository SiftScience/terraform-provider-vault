package vault

import (
	"fmt"
	"io/ioutil"
	"log"
	"strings"

	"github.com/hashicorp/terraform/helper/logging"
	"github.com/hashicorp/terraform/helper/schema"
	"github.com/hashicorp/terraform/terraform"
	"github.com/hashicorp/vault/api"
	"github.com/mitchellh/go-homedir"
)

func Provider() terraform.ResourceProvider {
	return &schema.Provider{
		Schema: map[string]*schema.Schema{
			"address": &schema.Schema{
				Type:        schema.TypeString,
				Required:    true,
				DefaultFunc: schema.EnvDefaultFunc("VAULT_ADDR", nil),
				Description: "URL of the root of the target Vault server.",
			},
			"token": &schema.Schema{
				Type:        schema.TypeString,
				Required:    true,
				DefaultFunc: schema.EnvDefaultFunc("VAULT_TOKEN", ""),
				Description: "Token to use to authenticate to Vault.",
			},
			"ca_cert_file": &schema.Schema{
				Type:        schema.TypeString,
				Optional:    true,
				DefaultFunc: schema.EnvDefaultFunc("VAULT_CACERT", ""),
				Description: "Path to a CA certificate file to validate the server's certificate.",
			},
			"ca_cert_dir": &schema.Schema{
				Type:        schema.TypeString,
				Optional:    true,
				DefaultFunc: schema.EnvDefaultFunc("VAULT_CAPATH", ""),
				Description: "Path to directory containing CA certificate files to validate the server's certificate.",
			},
			"client_auth": &schema.Schema{
				Type:        schema.TypeList,
				Optional:    true,
				Description: "Client authentication credentials.",
				Elem: &schema.Resource{
					Schema: map[string]*schema.Schema{
						"cert_file": &schema.Schema{
							Type:        schema.TypeString,
							Required:    true,
							DefaultFunc: schema.EnvDefaultFunc("VAULT_CLIENT_CERT", ""),
							Description: "Path to a file containing the client certificate.",
						},
						"key_file": &schema.Schema{
							Type:        schema.TypeString,
							Required:    true,
							DefaultFunc: schema.EnvDefaultFunc("VAULT_CLIENT_KEY", ""),
							Description: "Path to a file containing the private key that the certificate was issued for.",
						},
					},
				},
			},
			"skip_tls_verify": &schema.Schema{
				Type:        schema.TypeBool,
				Optional:    true,
				DefaultFunc: schema.EnvDefaultFunc("VAULT_SKIP_VERIFY", ""),
				Description: "Set this to true only if the target Vault server is an insecure development instance.",
			},
			"max_lease_ttl_seconds": &schema.Schema{
				Type:     schema.TypeInt,
				Optional: true,

				// Default is 20min, which is intended to be enough time for
				// a reasonable Terraform run can complete but not
				// significantly longer, so that any leases are revoked shortly
				// after Terraform has finished running.
				DefaultFunc: schema.EnvDefaultFunc("TERRAFORM_VAULT_MAX_TTL", 1200),

				Description: "Maximum TTL for secret leases requested by this provider",
			},
		},

		ConfigureFunc: providerConfigure,

		DataSourcesMap: map[string]*schema.Resource{
			"vault_generic_secret": genericSecretDataSource(),
			"vault_aws_secret":     awsSecretDataSource(),
		},

		ResourcesMap: map[string]*schema.Resource{
<<<<<<< HEAD
			"vault_auth_backend":       authBackendResource(),
			"vault_generic_secret":     genericSecretResource(),
			"vault_policy":             policyResource(),
			"vault_mount":              mountResource(),
			"vault_aws_secret_backend": awsSecretBackendResource(),
			"vault_aws_secret_role":    awsSecretRoleResource(),
=======
			"vault_auth_backend":              authBackendResource(),
			"vault_aws_auth_backend_cert":     awsAuthBackendCertResource(),
			"vault_aws_auth_backend_role":     awsAuthBackendRoleResource(),
			"vault_aws_auth_backend_sts_role": awsAuthBackendSTSRoleResource(),
			"vault_generic_secret":            genericSecretResource(),
			"vault_policy":                    policyResource(),
			"vault_mount":                     mountResource(),
>>>>>>> bda36217
		},
	}
}

func providerConfigure(d *schema.ResourceData) (interface{}, error) {
	config := api.DefaultConfig()
	config.Address = d.Get("address").(string)

	clientAuthI := d.Get("client_auth").([]interface{})
	if len(clientAuthI) > 1 {
		return nil, fmt.Errorf("client_auth block may appear only once")
	}

	clientAuthCert := ""
	clientAuthKey := ""
	if len(clientAuthI) == 1 {
		clientAuth := clientAuthI[0].(map[string]interface{})
		clientAuthCert = clientAuth["cert_file"].(string)
		clientAuthKey = clientAuth["key_file"].(string)
	}

	err := config.ConfigureTLS(&api.TLSConfig{
		CACert:   d.Get("ca_cert_file").(string),
		CAPath:   d.Get("ca_cert_dir").(string),
		Insecure: d.Get("skip_tls_verify").(bool),

		ClientCert: clientAuthCert,
		ClientKey:  clientAuthKey,
	})
	if err != nil {
		return nil, fmt.Errorf("failed to configure TLS for Vault API: %s", err)
	}

	config.HttpClient.Transport = logging.NewTransport("Vault", config.HttpClient.Transport)

	client, err := api.NewClient(config)
	if err != nil {
		return nil, fmt.Errorf("failed to configure Vault API: %s", err)
	}

	token := d.Get("token").(string)
	if token == "" {
		// Use the vault CLI's token, if present.
		homePath, err := homedir.Dir()
		if err != nil {
			return nil, fmt.Errorf("Can't find home directory when looking for ~/.vault-token: %s", err)
		}
		tokenBytes, err := ioutil.ReadFile(homePath + "/.vault-token")
		if err != nil {
			return nil, fmt.Errorf("No vault token found: %s", err)
		}

		token = strings.TrimSpace(string(tokenBytes))
	}

	// In order to enforce our relatively-short lease TTL, we derive a
	// temporary child token that inherits all of the policies of the
	// token we were given but expires after max_lease_ttl_seconds.
	//
	// The intent here is that Terraform will need to re-fetch any
	// secrets on each run and so we limit the exposure risk of secrets
	// that end up stored in the Terraform state, assuming that they are
	// credentials that Vault is able to revoke.
	//
	// Caution is still required with state files since not all secrets
	// can explicitly be revoked, and this limited scope won't apply to
	// any secrets that are *written* by Terraform to Vault.

	client.SetToken(token)
	renewable := false
	childTokenLease, err := client.Auth().Token().Create(&api.TokenCreateRequest{
		DisplayName:    "terraform",
		TTL:            fmt.Sprintf("%ds", d.Get("max_lease_ttl_seconds").(int)),
		ExplicitMaxTTL: fmt.Sprintf("%ds", d.Get("max_lease_ttl_seconds").(int)),
		Renewable:      &renewable,
	})
	if err != nil {
		return nil, fmt.Errorf("failed to create limited child token: %s", err)
	}

	childToken := childTokenLease.Auth.ClientToken
	policies := childTokenLease.Auth.Policies

	log.Printf("[INFO] Using Vault token with the following policies: %s", strings.Join(policies, ", "))

	client.SetToken(childToken)

	return client, nil
}<|MERGE_RESOLUTION|>--- conflicted
+++ resolved
@@ -84,27 +84,20 @@
 		ConfigureFunc: providerConfigure,
 
 		DataSourcesMap: map[string]*schema.Resource{
-			"vault_generic_secret": genericSecretDataSource(),
-			"vault_aws_secret":     awsSecretDataSource(),
+			"vault_aws_access_credentials": awsAccessCredentialsDataSource(),
+			"vault_generic_secret":         genericSecretDataSource(),
 		},
 
 		ResourcesMap: map[string]*schema.Resource{
-<<<<<<< HEAD
-			"vault_auth_backend":       authBackendResource(),
-			"vault_generic_secret":     genericSecretResource(),
-			"vault_policy":             policyResource(),
-			"vault_mount":              mountResource(),
-			"vault_aws_secret_backend": awsSecretBackendResource(),
-			"vault_aws_secret_role":    awsSecretRoleResource(),
-=======
 			"vault_auth_backend":              authBackendResource(),
 			"vault_aws_auth_backend_cert":     awsAuthBackendCertResource(),
 			"vault_aws_auth_backend_role":     awsAuthBackendRoleResource(),
 			"vault_aws_auth_backend_sts_role": awsAuthBackendSTSRoleResource(),
+			"vault_aws_secret_backend":        awsSecretBackendResource(),
+			"vault_aws_secret_backend_role":   awsSecretBackendRoleResource(),
 			"vault_generic_secret":            genericSecretResource(),
 			"vault_policy":                    policyResource(),
 			"vault_mount":                     mountResource(),
->>>>>>> bda36217
 		},
 	}
 }
