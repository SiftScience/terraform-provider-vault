package vault

import (
	"fmt"
	"io/ioutil"
	"log"
	"strings"

	"github.com/hashicorp/terraform/helper/logging"
	"github.com/hashicorp/terraform/helper/schema"
	"github.com/hashicorp/terraform/terraform"
	"github.com/hashicorp/vault/api"
	"github.com/mitchellh/go-homedir"
)

func Provider() terraform.ResourceProvider {
	return &schema.Provider{
		Schema: map[string]*schema.Schema{
			"address": {
				Type:        schema.TypeString,
				Required:    true,
				DefaultFunc: schema.EnvDefaultFunc("VAULT_ADDR", nil),
				Description: "URL of the root of the target Vault server.",
			},
			"token": {
				Type:        schema.TypeString,
				Required:    true,
				DefaultFunc: schema.EnvDefaultFunc("VAULT_TOKEN", ""),
				Description: "Token to use to authenticate to Vault.",
			},
			"ca_cert_file": {
				Type:        schema.TypeString,
				Optional:    true,
				DefaultFunc: schema.EnvDefaultFunc("VAULT_CACERT", ""),
				Description: "Path to a CA certificate file to validate the server's certificate.",
			},
			"ca_cert_dir": {
				Type:        schema.TypeString,
				Optional:    true,
				DefaultFunc: schema.EnvDefaultFunc("VAULT_CAPATH", ""),
				Description: "Path to directory containing CA certificate files to validate the server's certificate.",
			},
			"client_auth": {
				Type:        schema.TypeList,
				Optional:    true,
				Description: "Client authentication credentials.",
				Elem: &schema.Resource{
					Schema: map[string]*schema.Schema{
						"cert_file": {
							Type:        schema.TypeString,
							Required:    true,
							DefaultFunc: schema.EnvDefaultFunc("VAULT_CLIENT_CERT", ""),
							Description: "Path to a file containing the client certificate.",
						},
						"key_file": {
							Type:        schema.TypeString,
							Required:    true,
							DefaultFunc: schema.EnvDefaultFunc("VAULT_CLIENT_KEY", ""),
							Description: "Path to a file containing the private key that the certificate was issued for.",
						},
					},
				},
			},
			"skip_tls_verify": {
				Type:        schema.TypeBool,
				Optional:    true,
				DefaultFunc: schema.EnvDefaultFunc("VAULT_SKIP_VERIFY", ""),
				Description: "Set this to true only if the target Vault server is an insecure development instance.",
			},
			"max_lease_ttl_seconds": {
				Type:     schema.TypeInt,
				Optional: true,

				// Default is 20min, which is intended to be enough time for
				// a reasonable Terraform run can complete but not
				// significantly longer, so that any leases are revoked shortly
				// after Terraform has finished running.
				DefaultFunc: schema.EnvDefaultFunc("TERRAFORM_VAULT_MAX_TTL", 1200),

				Description: "Maximum TTL for secret leases requested by this provider",
			},
		},

		ConfigureFunc: providerConfigure,

		DataSourcesMap: map[string]*schema.Resource{
			"vault_approle_auth_backend_role_id": approleAuthBackendRoleIDDataSource(),
			"vault_aws_access_credentials":       awsAccessCredentialsDataSource(),
			"vault_generic_secret":               genericSecretDataSource(),
		},

		ResourcesMap: map[string]*schema.Resource{
			"vault_approle_auth_backend_login":          approleAuthBackendLoginResource(),
			"vault_approle_auth_backend_role":           approleAuthBackendRoleResource(),
			"vault_approle_auth_backend_role_secret_id": approleAuthBackendRoleSecretIDResource(),
			"vault_auth_backend":                        authBackendResource(),
			"vault_token_auth_backend_role":             tokenAuthBackendRoleResource(),
			"vault_aws_auth_backend_cert":               awsAuthBackendCertResource(),
			"vault_aws_auth_backend_client":             awsAuthBackendClientResource(),
			"vault_aws_auth_backend_identity_whitelist": awsAuthBackendIdentityWhitelistResource(),
			"vault_aws_auth_backend_login":              awsAuthBackendLoginResource(),
			"vault_aws_auth_backend_role":               awsAuthBackendRoleResource(),
			"vault_aws_auth_backend_role_tag":           awsAuthBackendRoleTagResource(),
			"vault_aws_auth_backend_sts_role":           awsAuthBackendSTSRoleResource(),
			"vault_aws_secret_backend":                  awsSecretBackendResource(),
			"vault_aws_secret_backend_role":             awsSecretBackendRoleResource(),
			"vault_database_secret_backend_connection":  databaseSecretBackendConnectionResource(),
			"vault_database_secret_backend_role":        databaseSecretBackendRoleResource(),
<<<<<<< HEAD
			"vault_gcp_auth_backend_role":               gcpAuthBackendRoleResource(),
=======
			"vault_cert_auth_backend_role":              certAuthBackendRoleResource(),
>>>>>>> 0f1ca308
			"vault_generic_secret":                      genericSecretResource(),
			"vault_okta_auth_backend":                   oktaAuthBackendResource(),
			"vault_okta_auth_backend_user":              oktaAuthBackendUserResource(),
			"vault_okta_auth_backend_group":             oktaAuthBackendGroupResource(),
			"vault_policy":                              policyResource(),
			"vault_mount":                               mountResource(),
			"vault_audit":                               auditResource(),
		},
	}
}

func providerConfigure(d *schema.ResourceData) (interface{}, error) {
	config := api.DefaultConfig()
	config.Address = d.Get("address").(string)

	clientAuthI := d.Get("client_auth").([]interface{})
	if len(clientAuthI) > 1 {
		return nil, fmt.Errorf("client_auth block may appear only once")
	}

	clientAuthCert := ""
	clientAuthKey := ""
	if len(clientAuthI) == 1 {
		clientAuth := clientAuthI[0].(map[string]interface{})
		clientAuthCert = clientAuth["cert_file"].(string)
		clientAuthKey = clientAuth["key_file"].(string)
	}

	err := config.ConfigureTLS(&api.TLSConfig{
		CACert:   d.Get("ca_cert_file").(string),
		CAPath:   d.Get("ca_cert_dir").(string),
		Insecure: d.Get("skip_tls_verify").(bool),

		ClientCert: clientAuthCert,
		ClientKey:  clientAuthKey,
	})
	if err != nil {
		return nil, fmt.Errorf("failed to configure TLS for Vault API: %s", err)
	}

	config.HttpClient.Transport = logging.NewTransport("Vault", config.HttpClient.Transport)

	client, err := api.NewClient(config)
	if err != nil {
		return nil, fmt.Errorf("failed to configure Vault API: %s", err)
	}

	token := d.Get("token").(string)
	if token == "" {
		// Use the vault CLI's token, if present.
		homePath, err := homedir.Dir()
		if err != nil {
			return nil, fmt.Errorf("can't find home directory when looking for ~/.vault-token: %s", err)
		}
		tokenBytes, err := ioutil.ReadFile(homePath + "/.vault-token")
		if err != nil {
			return nil, fmt.Errorf("no vault token found: %s", err)
		}

		token = strings.TrimSpace(string(tokenBytes))
	}

	// In order to enforce our relatively-short lease TTL, we derive a
	// temporary child token that inherits all of the policies of the
	// token we were given but expires after max_lease_ttl_seconds.
	//
	// The intent here is that Terraform will need to re-fetch any
	// secrets on each run and so we limit the exposure risk of secrets
	// that end up stored in the Terraform state, assuming that they are
	// credentials that Vault is able to revoke.
	//
	// Caution is still required with state files since not all secrets
	// can explicitly be revoked, and this limited scope won't apply to
	// any secrets that are *written* by Terraform to Vault.

	client.SetToken(token)
	renewable := false
	childTokenLease, err := client.Auth().Token().Create(&api.TokenCreateRequest{
		DisplayName:    "terraform",
		TTL:            fmt.Sprintf("%ds", d.Get("max_lease_ttl_seconds").(int)),
		ExplicitMaxTTL: fmt.Sprintf("%ds", d.Get("max_lease_ttl_seconds").(int)),
		Renewable:      &renewable,
	})
	if err != nil {
		return nil, fmt.Errorf("failed to create limited child token: %s", err)
	}

	childToken := childTokenLease.Auth.ClientToken
	policies := childTokenLease.Auth.Policies

	log.Printf("[INFO] Using Vault token with the following policies: %s", strings.Join(policies, ", "))

	client.SetToken(childToken)

	return client, nil
}<|MERGE_RESOLUTION|>--- conflicted
+++ resolved
@@ -106,11 +106,8 @@
 			"vault_aws_secret_backend_role":             awsSecretBackendRoleResource(),
 			"vault_database_secret_backend_connection":  databaseSecretBackendConnectionResource(),
 			"vault_database_secret_backend_role":        databaseSecretBackendRoleResource(),
-<<<<<<< HEAD
 			"vault_gcp_auth_backend_role":               gcpAuthBackendRoleResource(),
-=======
 			"vault_cert_auth_backend_role":              certAuthBackendRoleResource(),
->>>>>>> 0f1ca308
 			"vault_generic_secret":                      genericSecretResource(),
 			"vault_okta_auth_backend":                   oktaAuthBackendResource(),
 			"vault_okta_auth_backend_user":              oktaAuthBackendUserResource(),
