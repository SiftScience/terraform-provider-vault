--- conflicted
+++ resolved
@@ -59,13 +59,13 @@
 				ForceNew:    false,
 				Description: "Maximum possible lease duration for tokens and secrets in seconds",
 			},
-<<<<<<< HEAD
 
 			"accessor": {
 				Type:        schema.TypeString,
 				Computed:    true,
 				Description: "Accessor of the mount",
-=======
+			},
+
 			"options": {
 				Type:        schema.TypeMap,
 				Required:    false,
@@ -73,7 +73,6 @@
 				Computed:    false,
 				ForceNew:    false,
 				Description: "Specifies mount type specific options that are passed to the backend",
->>>>>>> d5b5fc24
 			},
 		},
 	}
@@ -180,11 +179,8 @@
 	d.Set("description", mount.Description)
 	d.Set("default_lease_ttl_seconds", mount.Config.DefaultLeaseTTL)
 	d.Set("max_lease_ttl_seconds", mount.Config.MaxLeaseTTL)
-<<<<<<< HEAD
 	d.Set("accessor", mount.Accessor)
-=======
 	d.Set("options", mount.Options)
->>>>>>> d5b5fc24
 
 	return nil
 }
